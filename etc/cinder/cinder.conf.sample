--- conflicted
+++ resolved
@@ -1665,7 +1665,6 @@
 
 
 #
-<<<<<<< HEAD
 # options for cinder.volumes.drivers.xtreemfs.xtreemfs
 #
 
@@ -1682,10 +1681,7 @@
 
 
 #
-# Options defined in cinder.volume.drivers.windows
-=======
 # Options defined in cinder.volume.drivers.windows.windows
->>>>>>> 727175b3
 #
 
 # Path to store VHD backed volumes (string value)
@@ -1799,9 +1795,6 @@
 #volume_dd_blocksize=1M
 
 
-<<<<<<< HEAD
-# Total option count: 354
-=======
 [keystone_authtoken]
 
 #
@@ -1830,5 +1823,4 @@
 # signing_dir is configurable, but the default behavior of the authtoken
 # middleware should be sufficient.  It will create a temporary directory
 # in the home directory for the user the cinder process is running as.
-#signing_dir = /var/lib/cinder/keystone-signing
->>>>>>> 727175b3
+#signing_dir = /var/lib/cinder/keystone-signing